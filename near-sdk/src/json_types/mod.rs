--- conflicted
+++ resolved
@@ -4,21 +4,17 @@
 mod integers;
 mod vector;
 
-<<<<<<< HEAD
-use crate::types::PublicKey;
-=======
-use crate::types::AccountId;
+use crate::types::{AccountId, PublicKey};
+
+pub use hash::Base58CryptoHash;
+pub use integers::{I128, I64, U128, U64};
+pub use vector::Base64VecU8;
 
 #[deprecated(
     since = "4.0.0",
     note = "ValidAccountId is no longer maintained, and AccountId should be used instead"
 )]
 pub type ValidAccountId = AccountId;
->>>>>>> c9474630
-
-pub use hash::Base58CryptoHash;
-pub use integers::{I128, I64, U128, U64};
-pub use vector::Base64VecU8;
 
 // This deprecated attribute doesn't work for the current rust version (1.52)
 // but will likely work in the future. Also included just to note that it is
